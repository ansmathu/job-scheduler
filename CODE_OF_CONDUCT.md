<<<<<<< HEAD

=======
>>>>>>> afe3d229
This code of conduct applies to all spaces provided by the OpenSource project including in code, documentation, issue trackers, mailing lists, chat channels, wikis, blogs, social media and any other communication channels used by the project.


**Our open source communities endeavor to:**

* Be Inclusive: We are committed to being a community where everyone can join and contribute. This means using inclusive and welcoming language.
* Be Welcoming: We are committed to maintaining a safe space for everyone to be able to contribute.
* Be Respectful: We are committed to encouraging differing viewpoints, accepting constructive criticism and work collaboratively towards decisions that help the project grow. Disrespectful and unacceptable behavior will not be tolerated.
* Be Collaborative: We are committed to supporting what is best for our community and users. When we build anything for the benefit of the project, we should document the work we do and communicate to others on how this affects their work.


**Our Responsibility. As contributors, members, or bystanders we each individually have the responsibility to behave professionally and respectfully at all times. Disrespectful and unacceptable behaviors include, but are not limited to:**

* The use of violent threats, abusive, discriminatory, or derogatory language;
* Offensive comments related to gender, gender identity and expression, sexual orientation, disability, mental illness, race, political or religious affiliation;
* Posting of sexually explicit or violent content;
* The use of sexualized language and unwelcome sexual attention or advances;
* Public or private harassment of any kind;
* Publishing private information, such as physical or electronic address, without permission;
* Other conduct which could reasonably be considered inappropriate in a professional setting;
* Advocating for or encouraging any of the above behaviors.
* Enforcement and Reporting Code of Conduct Issues:

Instances of abusive, harassing, or otherwise unacceptable behavior may be reported. [Contact us](mailto:opensource-codeofconduct@amazon.com). All complaints will be reviewed and investigated and will result in a response that is deemed necessary and appropriate to the circumstances.<|MERGE_RESOLUTION|>--- conflicted
+++ resolved
@@ -1,7 +1,3 @@
-<<<<<<< HEAD
-
-=======
->>>>>>> afe3d229
 This code of conduct applies to all spaces provided by the OpenSource project including in code, documentation, issue trackers, mailing lists, chat channels, wikis, blogs, social media and any other communication channels used by the project.
 
 
